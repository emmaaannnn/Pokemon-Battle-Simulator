#include "battle.h"
#include "move_type_mapping.h"
#include "weather.h"
#include <algorithm>
#include <cmath>
#include <cstdlib>
#include <ctime>
#include <iostream>

Battle::Battle(const Team &playerTeam, const Team &opponentTeam)
    : playerTeam(playerTeam), opponentTeam(opponentTeam),
      selectedPokemon(nullptr), opponentSelectedPokemon(nullptr),
      currentWeather(WeatherCondition::NONE), weatherTurnsRemaining(0),
      rng(std::random_device{}()), criticalDistribution(0.0, 1.0) {
  srand(time(0)); // Seed random number generator once
}

void Battle::displayHealth(const Pokemon &pokemon) const {
  std::cout << pokemon.name << " HP: ";

  int barLength = 20;
  double healthPercent = pokemon.getHealthPercentage();
  int filledBars = static_cast<int>(healthPercent * barLength / 100);

  // Use Unicode blocks on Unix/Mac, ASCII on Windows for compatibility
#ifdef _WIN32
  const char *filledChar = "=";
  const char *emptyChar = "-";
#else
  const char *filledChar = "█";
  const char *emptyChar = "░";
#endif

  std::cout << "[";
  for (int i = 0; i < barLength; ++i) {
    if (i < filledBars) {
      std::cout << filledChar;
    } else {
      std::cout << emptyChar;
    }
  }
  std::cout << "] " << static_cast<int>(healthPercent) << "%";
  std::cout << std::endl;

  // Show status condition
  if (pokemon.hasStatusCondition()) {
    std::cout << " (" << pokemon.getStatusConditionName() << ")";
  }

  std::cout << std::endl;
}

void Battle::selectPokemon() {
  std::cout << "\nSelect the Pokémon you want to send out first:" << std::endl;

  // Display available Pokemon
  for (int i = 0; i < static_cast<int>(playerTeam.size()); ++i) {
    const auto *pokemon = playerTeam.getPokemon(i);
    if (pokemon && pokemon->isAlive()) {
      std::cout << "[" << i + 1 << "] - " << pokemon->name << std::endl;
    }
  }

  int chosenPokemonNum;
  while (true) {
    std::cout << "\nEnter the number of the Pokémon you want to send out: ";
    std::cin >> chosenPokemonNum;

    if (chosenPokemonNum >= 1 &&
        chosenPokemonNum <= static_cast<int>(playerTeam.size())) {
      auto *pokemon = playerTeam.getPokemon(chosenPokemonNum - 1);
      if (pokemon && pokemon->isAlive()) {
        selectedPokemon = pokemon;
        std::cout << "\nYou have selected " << selectedPokemon->name
                  << " to send out!" << std::endl;
        std::cout << std::endl;
        break;
      }
    }
    std::cout << "Invalid selection - try again." << std::endl;
  }
}

void Battle::selectOpponentPokemon() {
  auto alivePokemon = opponentTeam.getAlivePokemon();
  if (!alivePokemon.empty()) {
    auto randomIndex = rand() % alivePokemon.size();
    opponentSelectedPokemon = alivePokemon[randomIndex];
    std::cout << "\nThe opponent has selected " << opponentSelectedPokemon->name
              << " to send out!" << std::endl;
  }
}

void Battle::executeMove(Pokemon &attacker, Pokemon &defender, int moveIndex) {
  // Check if attacker can act (not asleep, frozen, or fully paralyzed)
  if (!attacker.canAct()) {
    if (attacker.status == StatusCondition::PARALYSIS) {
      std::cout << attacker.name << " is paralyzed and can't move!"
                << std::endl;
    }
    return;
  }

  // Get the move and check if it can be used
  Move &move = attacker.moves[moveIndex];

  if (!move.canUse()) {
    std::cout << attacker.name << " tried to use " << move.name
              << " but it has no PP left!" << std::endl;
    return;
  }

  // Announce the move attempt
  std::cout << attacker.name << " used " << move.name << "!" << std::endl;

  // Consume PP
  move.usePP();

  // Check if the move hits
  if (!checkMoveAccuracy(move)) {
    std::cout << attacker.name << "'s attack missed!" << std::endl;
    return;
  }

  // Handle OHKO moves first (Guillotine, Sheer Cold, etc.)
  if (move.category == "ohko") {
    // OHKO moves ignore normal damage calculation
    // In real Pokemon, OHKO accuracy is based on level difference, but we'll
    // use base accuracy
    std::cout << "It's a one-hit KO!" << std::endl;
    defender.takeDamage(defender.current_hp); // Deal enough damage to KO
    return; // OHKO moves don't have other effects
  }

  // Handle healing moves (Recover, Soft-Boiled, etc.)
  if (move.healing > 0) {
    int healAmount = (attacker.hp * move.healing) / 100;
    int actualHeal = std::min(healAmount, attacker.hp - attacker.current_hp);

    if (actualHeal > 0) {
      attacker.heal(actualHeal);
      std::cout << attacker.name << " restored " << actualHeal << " HP! ("
                << healAmount << "% heal)" << std::endl;
    } else {
      std::cout << attacker.name << "'s HP is already full!" << std::endl;
    }
    return; // Healing moves don't do damage or apply other effects
  }

  if (move.power == -1 || move.power == 0) {
    // Status move or special move - move announcement already done above

    // Apply status condition if move has one
    StatusCondition statusToApply = move.getStatusCondition();
    if (statusToApply != StatusCondition::NONE) {
      // Check if status effect proc'd based on ailment_chance
      bool statusApplied = false;

      if (move.category == "ailment") {
        // Pure status moves have 100% chance (unless they miss)
        statusApplied = true;
      } else if (move.ailment_chance > 0) {
        // Damage + ailment moves have specified chance
        auto distribution = std::uniform_int_distribution<int>(1, 100);
        statusApplied = distribution(rng) <= move.ailment_chance;
      }

      if (statusApplied && !defender.hasStatusCondition()) {
        defender.applyStatusCondition(statusToApply);
        std::cout << defender.name << " is now "
                  << defender.getStatusConditionName() << "!" << std::endl;
      } else if (statusApplied && defender.hasStatusCondition()) {
        std::cout << "But it failed! " << defender.name
                  << " is already affected by a status condition." << std::endl;
      }
    }

    // Handle stat modification moves (Swords Dance, Growl, etc.)
    if (move.category == "net-good-stats") {
      applyStatModification(attacker, defender, move);
    }
    // Handle weather-setting moves
    else if (move.name == "rain-dance") {
      setWeather(WeatherCondition::RAIN, 5);
    } else if (move.name == "sunny-day") {
      setWeather(WeatherCondition::SUN, 5);
    } else if (move.name == "sandstorm") {
      setWeather(WeatherCondition::SANDSTORM, 5);
    } else if (move.name == "hail") {
      setWeather(WeatherCondition::HAIL, 5);
    } else if (statusToApply == StatusCondition::NONE) {
      std::cout << "The move had no effect!" << std::endl;
    }
  } else {
    // Damage-dealing move

    // Determine number of hits for multi-hit moves
    int numHits = 1;
    if (move.min_hits > 0 && move.max_hits > 0) {
      auto hitDistribution =
          std::uniform_int_distribution<int>(move.min_hits, move.max_hits);
      numHits = hitDistribution(rng);
    }

    int totalDamage = 0;
    bool hadSTAB = false;
    bool wasCritical = false;
    bool showEffectiveness = true;

    // Execute each hit
    for (int hit = 0; hit < numHits && defender.isAlive(); ++hit) {
      auto damageResult = calculateDamageWithEffects(attacker, defender, move);

      if (numHits > 1) {
        std::cout << "Hit " << (hit + 1) << ": ";
      }

      std::cout << "It dealt " << damageResult.damage << " damage!";

      // Show weather boost if applicable
      double weatherMultiplier =
          Weather::getWeatherDamageMultiplier(currentWeather, move.type);
      if (weatherMultiplier > 1.0) {
        std::cout << " (Boosted by " << Weather::getWeatherName(currentWeather)
                  << "!)";
      } else if (weatherMultiplier < 1.0) {
        std::cout << " (Weakened by " << Weather::getWeatherName(currentWeather)
                  << "!)";
      }

      // Track overall move properties
      totalDamage += damageResult.damage;
      if (damageResult.hadSTAB)
        hadSTAB = true;
      if (damageResult.wasCritical)
        wasCritical = true;

      if (damageResult.wasCritical) {
        std::cout << " A critical hit!";
      }

      // Show type effectiveness only once for multi-hit moves
      if (showEffectiveness) {
        auto typeMultiplier = TypeEffectiveness::getEffectivenessMultiplier(
            MoveTypeMapping::getMoveType(move.name), defender.types);

        if (typeMultiplier > 1.0) {
          std::cout << " It's super effective!";
        } else if (typeMultiplier < 1.0 && typeMultiplier > 0.0) {
          std::cout << " It's not very effective...";
        } else if (typeMultiplier == 0.0) {
          std::cout << " It has no effect!";
        }
        showEffectiveness = false;
      }

      std::cout << std::endl;
      defender.takeDamage(damageResult.damage);
    }

    // Show multi-hit summary
    if (numHits > 1) {
      std::cout << "Hit " << numHits << " time(s) for " << totalDamage
                << " total damage!";
      if (hadSTAB) {
        std::cout << " " << attacker.name << " gets STAB!";
      }
      std::cout << std::endl;
    } else if (hadSTAB) {
      std::cout << attacker.name << " gets STAB!" << std::endl;
    }

    // Handle draining moves (Mega Drain, Absorb, etc.)
    if (move.drain > 0 && totalDamage > 0) {
      int drainAmount = (totalDamage * move.drain) / 100;
      int actualHeal = std::min(drainAmount, attacker.hp - attacker.current_hp);

      if (actualHeal > 0) {
        attacker.heal(actualHeal);
        std::cout << attacker.name << " absorbed " << actualHeal << " HP! ("
                  << move.drain << "% of damage dealt)" << std::endl;
      }
    }

    // Handle recoil moves (Double Edge, Take Down, etc.)
    if (move.drain < 0 && totalDamage > 0) {
      int recoilPercent =
          -move.drain; // Convert negative drain to positive percentage
      int recoilDamage = (totalDamage * recoilPercent) / 100;

      if (recoilDamage > 0) {
        attacker.takeDamage(recoilDamage);
        std::cout << attacker.name << " is hit with recoil! (" << recoilPercent
                  << "% of damage dealt = " << recoilDamage << " HP)"
                  << std::endl;
      }
    }

    // Apply flinch effect if move has flinch chance and defender is still alive
    if (move.flinch_chance > 0 && defender.isAlive()) {
      auto flinchDistribution = std::uniform_int_distribution<int>(1, 100);
      if (flinchDistribution(rng) <= move.flinch_chance) {
        defender.applyStatusCondition(StatusCondition::FLINCH);
        std::cout << defender.name << " flinched!" << std::endl;
      }
    }

    // Apply status condition from damage moves
    StatusCondition statusToApply = move.getStatusCondition();
    if (statusToApply != StatusCondition::NONE && move.ailment_chance > 0) {
      auto distribution = std::uniform_int_distribution<int>(1, 100);
      if (distribution(rng) <= move.ailment_chance &&
          !defender.hasStatusCondition()) {
        defender.applyStatusCondition(statusToApply);
        std::cout << defender.name << " is now "
                  << defender.getStatusConditionName() << "!" << std::endl;
      }
    }
  }
}

Battle::DamageResult Battle::calculateDamageWithEffects(
    const Pokemon &attacker, const Pokemon &defender, const Move &move) const {
  // Status moves don't deal damage
  if (move.power <= 0) {
    return {0, false, false};
  }

  // Base damage calculation using effective stats
  int baseDamage = 0;
  if (move.damage_class == "physical") {
    baseDamage =
        (attacker.getEffectiveAttack() - defender.getEffectiveDefense()) +
        move.power;
  } else if (move.damage_class == "special") {
    baseDamage = (attacker.getEffectiveSpecialAttack() -
                  defender.getEffectiveSpecialDefense()) +
                 move.power;
  }

  // Ensure minimum base damage
  baseDamage = std::max(1, baseDamage);

  // Apply type effectiveness
  double typeMultiplier =
      TypeEffectiveness::getEffectivenessMultiplier(move.type, defender.types);

  // Apply weather effects
  double weatherMultiplier =
      Weather::getWeatherDamageMultiplier(currentWeather, move.type);

  // Check for STAB and critical hit
  auto hasStab = hasSTAB(attacker, move);
  auto isCrit = isCriticalHit(move);

  // Apply STAB (Same Type Attack Bonus) - 1.5x damage if move type matches
  // attacker type
  auto stabMultiplier = hasStab ? 1.5 : 1.0;

  // Apply critical hit multiplier - 2x damage on critical hit
  auto criticalMultiplier = isCrit ? 2.0 : 1.0;

  // Calculate final damage with all multipliers
  double finalDamage = baseDamage * typeMultiplier * weatherMultiplier *
                       stabMultiplier * criticalMultiplier;

  return {std::max(1, static_cast<int>(finalDamage)), isCrit, hasStab};
}

int Battle::calculateDamage(const Pokemon &attacker, const Pokemon &defender,
                            const Move &move) const {
  if (move.power <= 0) {
    return 0;
  }

  // Use effective stats (modified by status conditions)
  int effectiveAttack = attacker.getEffectiveAttack();
  int level = 50; // Assuming level 50
  int defense = defender.defense;

  // Determine which attack stat to use
  int attackStat;
  if (move.damage_class == "physical") {
    attackStat = effectiveAttack;
  } else {
    attackStat = attacker.special_attack;
  }

  // Determine which defense stat to use
  int defenseStat;
  if (move.damage_class == "physical") {
    defenseStat = defense;
  } else {
    defenseStat = defender.special_defense;
  }

  // Basic damage calculation
  double damage = ((2.0 * level + 10.0) / 250.0) *
                      (attackStat / (double)defenseStat) * move.power +
                  2;

  return static_cast<int>(damage);
}

bool Battle::playerFirst(const Move &playerMove,
                         const Move &opponentMove) const {
  if (playerMove.priority != opponentMove.priority) {
    return playerMove.priority > opponentMove.priority;
  }
  if (selectedPokemon->getEffectiveSpeed() !=
      opponentSelectedPokemon->getEffectiveSpeed()) {
    return selectedPokemon->getEffectiveSpeed() >
           opponentSelectedPokemon->getEffectiveSpeed();
  }
  return rand() % 2; // Randomize if speeds are equal
}

int Battle::getMoveChoice() const {
  std::cout << "\nChoose an action:\n";

  // Show moves
  for (size_t i = 0; i < selectedPokemon->moves.size(); ++i) {
    const Move &move = selectedPokemon->moves[i];
    std::cout << "    " << (i + 1) << ". " << move.name
              << " (Type: " << move.type << ", Power: " << move.power
              << ", Accuracy: " << move.accuracy
              << ", PP: " << move.getRemainingPP() << "/" << move.getMaxPP()
              << ", Class: " << move.damage_class << ")";

    // Show "No PP!" if move can't be used
    if (!move.canUse()) {
      std::cout << " [No PP!]";
    }
    std::cout << "\n";
  }

  // Show switch option if other Pokemon are available
  bool canSwitch = false;
  for (int i = 0; i < static_cast<int>(playerTeam.size()); ++i) {
    const auto *pokemon = playerTeam.getPokemon(i);
    if (pokemon && pokemon->isAlive() && pokemon != selectedPokemon) {
      canSwitch = true;
      break;
    }
  }

  if (canSwitch) {
    std::cout << "    " << (selectedPokemon->moves.size() + 1)
              << ". Switch Pokémon\n";
  }

  int choice;
  while (true) {
    std::cout << "\nSelect an action (1-"
              << (selectedPokemon->moves.size() + (canSwitch ? 1 : 0)) << "): ";
    std::cin >> choice;

    // Check if it's a move choice
    if (choice >= 1 &&
        choice <= static_cast<int>(selectedPokemon->moves.size())) {
      const Move &selectedMove = selectedPokemon->moves[choice - 1];

      // Check if the move has PP remaining
      if (!selectedMove.canUse()) {
        std::cout << selectedMove.name
                  << " has no PP left! Choose another action.\n";
        continue;
      }

      return choice - 1; // Return 0-based move index
    }

    // Check if it's a switch choice
    if (canSwitch &&
        choice == static_cast<int>(selectedPokemon->moves.size() + 1)) {
      return -1; // Special value to indicate switching
    }

    std::cout << "Invalid choice. Please select a valid action.\n";
  }
}

int Battle::getPokemonChoice() const {
  std::cout << "\nChoose a Pokémon to send out:\n";

  // Show available Pokemon (exclude currently selected one)
  std::vector<int> availableIndices;
  for (int i = 0; i < static_cast<int>(playerTeam.size()); ++i) {
    const auto *pokemon = playerTeam.getPokemon(i);
    if (pokemon && pokemon->isAlive() && pokemon != selectedPokemon) {
      availableIndices.push_back(i);
      std::cout << "    [" << availableIndices.size() << "] - "
                << pokemon->name;

      // Show health percentage
      double healthPercent = pokemon->getHealthPercentage();
      std::cout << " (HP: " << static_cast<int>(healthPercent) << "%)";

      // Show status condition if any
      if (pokemon->hasStatusCondition()) {
        std::cout << " (" << pokemon->getStatusConditionName() << ")";
      }

      std::cout << "\n";
    }
  }

  if (availableIndices.empty()) {
    std::cout << "No other Pokémon available!\n";
    return -1; // No Pokemon to switch to
  }

  int choice;
  while (true) {
    std::cout << "\nSelect a Pokémon (1-" << availableIndices.size() << "): ";
    std::cin >> choice;

    if (choice >= 1 && choice <= static_cast<int>(availableIndices.size())) {
      int pokemonIndex = availableIndices[choice - 1];
      const auto *pokemon = playerTeam.getPokemon(pokemonIndex);

      if (pokemon && pokemon->isAlive()) {
        return pokemonIndex; // Return actual team index
      }
    }
    std::cout << "Invalid choice. Please select a valid Pokémon.\n";
  }
}

Battle::BattleResult Battle::getBattleResult() const {
  bool playerHasAlive = playerTeam.hasAlivePokemon();
  bool opponentHasAlive = opponentTeam.hasAlivePokemon();

  if (!playerHasAlive && !opponentHasAlive) {
    return BattleResult::DRAW;
  } else if (!playerHasAlive) {
    return BattleResult::OPPONENT_WINS;
  } else if (!opponentHasAlive) {
    return BattleResult::PLAYER_WINS;
  }
  return BattleResult::ONGOING;
}

bool Battle::isBattleOver() const {
  return getBattleResult() != BattleResult::ONGOING;
}

void Battle::startBattle() {
  std::cout << "\n======================================================== BATTLE "
  "START ========================================================="    << std::endl;

  // Initial Pokemon selection
  selectOpponentPokemon();
  selectPokemon();
  
  // Main battle loop
  while (!isBattleOver()) {
    std::cout << "==============================================================="
    "===============================================================" << std::endl;
    std::cout << std::endl;

    // Process status conditions at start of turn
    if (selectedPokemon->hasStatusCondition()) {
      selectedPokemon->processStatusCondition();
    }
    if (opponentSelectedPokemon->hasStatusCondition()) {
      opponentSelectedPokemon->processStatusCondition();
    }

    // Process weather conditions
    processWeather();

    // Show health bars before move selection
    if (opponentSelectedPokemon->isAlive()) {
      displayHealth(*opponentSelectedPokemon);
    }
    if (selectedPokemon->isAlive()) {
      displayHealth(*selectedPokemon);
    }

    // Check if either Pokemon fainted from status damage
    if (!selectedPokemon->isAlive() || !opponentSelectedPokemon->isAlive()) {
      // Handle fainted Pokemon below...
    } else {
      // Player chooses action (move or switch)
      int playerChoice = getMoveChoice();

      if (playerChoice == -1) {
        // Player wants to switch Pokemon
        int chosenIndex = getPokemonChoice();
        if (chosenIndex >= 0) {
          std::cout << "\n"
                    << selectedPokemon->name << ", come back!" << std::endl;
          selectedPokemon = playerTeam.getPokemon(chosenIndex);
          std::cout << "Go, " << selectedPokemon->name << "!" << std::endl;
          displayHealth(*selectedPokemon);

          // Opponent still gets to attack (switching takes a turn)
          int opponentMoveIndex =
              rand() % opponentSelectedPokemon->moves.size();
          executeMove(*opponentSelectedPokemon, *selectedPokemon,
                      opponentMoveIndex);

          // Display health after opponent's move
          std::cout << std::endl;
          if (opponentSelectedPokemon->isAlive()) {
            displayHealth(*opponentSelectedPokemon);
          }
          if (selectedPokemon->isAlive()) {
            displayHealth(*selectedPokemon);
          }
        }
      } else {
        // Player chose a move
        Move playerMove = selectedPokemon->moves[playerChoice];

        // Opponent chooses random move
        int opponentMoveIndex = rand() % opponentSelectedPokemon->moves.size();
        Move opponentMove = opponentSelectedPokemon->moves[opponentMoveIndex];

        // Determine turn order and execute moves
        if (playerFirst(playerMove, opponentMove)) {
          executeMove(*selectedPokemon, *opponentSelectedPokemon, playerChoice);
          if (opponentSelectedPokemon->isAlive()) {
            executeMove(*opponentSelectedPokemon, *selectedPokemon,
                        opponentMoveIndex);
          }
        } else {
          executeMove(*opponentSelectedPokemon, *selectedPokemon,
                      opponentMoveIndex);
          if (selectedPokemon->isAlive()) {
            executeMove(*selectedPokemon, *opponentSelectedPokemon,
                        playerChoice);
          }
        }
<<<<<<< HEAD

        // Display health after moves are executed
        std::cout << std::endl;
        if (opponentSelectedPokemon->isAlive()) {
          displayHealth(*opponentSelectedPokemon);
        }
        if (selectedPokemon->isAlive()) {
          displayHealth(*selectedPokemon);
        }
      }
    }

    // Handle fainted Pokemon
    handlePokemonFainted();
=======
      }
      
      // Always display health after moves, even if fainted
      displayHealth(*opponentSelectedPokemon);
      displayHealth(*selectedPokemon);
    }

    // Handle fainted Pokemon (simplified for now)
    if (!selectedPokemon->isAlive()) {
      std::cout << "\n"
                << selectedPokemon->name << " has fainted!" << std::endl;
      auto *newPokemon = playerTeam.getFirstAlivePokemon();
      if (newPokemon) {
        selectedPokemon = newPokemon;
        std::cout << "\nYou send out " << selectedPokemon->name << "!\n";
        //displayHealth(*selectedPokemon);
      }
    }

    if (!opponentSelectedPokemon->isAlive()) {
      std::cout << "\nOpponent's " << opponentSelectedPokemon->name
                << " has fainted!" << std::endl;
      auto *newPokemon = opponentTeam.getFirstAlivePokemon();
      if (newPokemon) {
        opponentSelectedPokemon = newPokemon;
        std::cout << "\nOpponent sends out " << opponentSelectedPokemon->name
                  << "!\n";
        //displayHealth(*opponentSelectedPokemon);
      }
    }
>>>>>>> 716634e3
  }

  // Display battle result
  BattleResult result = getBattleResult();
  switch (result) {
  case BattleResult::PLAYER_WINS:
    std::cout << "\nAll opponent's Pokémon have fainted! You won the battle!\n";
    break;
  case BattleResult::OPPONENT_WINS:
    std::cout << "\nAll your Pokémon have fainted! You lost the battle.\n";
    break;
  case BattleResult::DRAW:
    std::cout << "\nIt's a draw! All Pokémon have fainted.\n";
    break;
  default:
    break;
  }
}

// STAB (Same Type Attack Bonus) implementation
bool Battle::hasSTAB(const Pokemon &attacker, const Move &move) const {
  // Check if the move type matches any of the attacker's types
  for (const std::string &type : attacker.types) {
    if (type == move.type) {
      return true;
    }
  }
  return false;
}

double Battle::calculateSTABMultiplier(const Pokemon &attacker,
                                       const Move &move) const {
  return hasSTAB(attacker, move) ? 1.5 : 1.0;
}

// Critical Hit implementation
bool Battle::isCriticalHit(const Move &move) const {
  // Base critical hit ratio is 1/16 (6.25%)
  double criticalRatio = 1.0 / 16.0;

  // Some moves have higher critical hit ratios
  if (move.crit_rate > 0) {
    // Moves with high critical hit ratio (like Slash, Razor Leaf) have 1/8
    // chance
    criticalRatio = 1.0 / 8.0;
  }

  // Generate random number and check if it's a critical hit
  return criticalDistribution(rng) < criticalRatio;
}

double Battle::calculateCriticalMultiplier(const Move &move) const {
  return isCriticalHit(move) ? 2.0 : 1.0;
}

// Accuracy checking implementation
bool Battle::checkMoveAccuracy(const Move &move) const {
  // Moves with accuracy = 0 never miss (like Swift, Aerial Ace)
  if (move.accuracy == 0) {
    return true;
  }

  // Roll 1-100 vs accuracy value
  auto accuracyDistribution = std::uniform_int_distribution<int>(1, 100);
  return accuracyDistribution(rng) <= move.accuracy;
}

void Battle::executeTurn() {
  // Process status conditions at start of turn
  if (selectedPokemon->hasStatusCondition()) {
    selectedPokemon->processStatusCondition();
  }
  if (opponentSelectedPokemon->hasStatusCondition()) {
    opponentSelectedPokemon->processStatusCondition();
  }

  // Check if either Pokemon fainted from status damage
  if (!selectedPokemon->isAlive() || !opponentSelectedPokemon->isAlive()) {
    handlePokemonFainted();
    return;
  }

  int moveChoice = getMoveChoice();

  // Simple AI: opponent chooses a random move with PP
  int opponentMoveIndex = -1;
  for (int i = 0; i < static_cast<int>(opponentSelectedPokemon->moves.size());
       ++i) {
    if (opponentSelectedPokemon->moves[i].canUse()) {
      if (opponentMoveIndex == -1 || rand() % 2) {
        opponentMoveIndex = i;
      }
    }
  }

  // If no moves have PP, use first move anyway (will fail in executeMove)
  if (opponentMoveIndex == -1) {
    opponentMoveIndex = 0;
  }

  // Determine turn order based on effective speed (modified by status)
  bool playerFirst = selectedPokemon->getEffectiveSpeed() >=
                     opponentSelectedPokemon->getEffectiveSpeed();

  if (playerFirst) {
    executeMove(*selectedPokemon, *opponentSelectedPokemon, moveChoice);
    if (opponentSelectedPokemon->isAlive()) {
      executeMove(*opponentSelectedPokemon, *selectedPokemon,
                  opponentMoveIndex);
    }
  } else {
    executeMove(*opponentSelectedPokemon, *selectedPokemon, opponentMoveIndex);
    if (selectedPokemon->isAlive()) {
      executeMove(*selectedPokemon, *opponentSelectedPokemon, moveChoice);
    }
  }

  handlePokemonFainted();
}

void Battle::handlePokemonFainted() {
  // Handle player Pokemon fainting
  if (!selectedPokemon->isAlive()) {
    std::cout << "\n" << selectedPokemon->name << " has fainted!" << std::endl;

    // Check if player has any Pokemon left
    if (!playerTeam.hasAlivePokemon()) {
      return; // Battle will end
    }

    // Let player choose replacement Pokemon
    int chosenIndex = getPokemonChoice();
    if (chosenIndex >= 0) {
      selectedPokemon = playerTeam.getPokemon(chosenIndex);
      std::cout << "\nYou send out " << selectedPokemon->name << "!\n";
      displayHealth(*selectedPokemon);
    }
  }

  // Handle opponent Pokemon fainting
  if (!opponentSelectedPokemon->isAlive()) {
    std::cout << "\nOpponent's " << opponentSelectedPokemon->name
              << " has fainted!" << std::endl;

    // Check if opponent has any Pokemon left
    if (!opponentTeam.hasAlivePokemon()) {
      return; // Battle will end
    }

    // Opponent automatically sends out next Pokemon (AI behavior)
    auto *newPokemon = opponentTeam.getFirstAlivePokemon();
    if (newPokemon) {
      opponentSelectedPokemon = newPokemon;
      std::cout << "\nOpponent sends out " << opponentSelectedPokemon->name
                << "!\n";
      displayHealth(*opponentSelectedPokemon);
    }
  }
}

void Battle::applyStatModification(Pokemon &attacker, Pokemon &defender,
                                   const Move &move) {
  // Map move names to stat modifications
  // Format: {stat, stages, target} where target: true=self, false=opponent

  if (move.name == "swords-dance") {
    attacker.modifyAttack(2);
    std::cout << attacker.name << "'s Attack rose sharply!" << std::endl;
  } else if (move.name == "growl") {
    defender.modifyAttack(-1);
    std::cout << defender.name << "'s Attack fell!" << std::endl;
  } else if (move.name == "agility") {
    attacker.modifySpeed(2);
    std::cout << attacker.name << "'s Speed rose sharply!" << std::endl;
  } else if (move.name == "harden") {
    attacker.modifyDefense(1);
    std::cout << attacker.name << "'s Defense rose!" << std::endl;
  } else if (move.name == "defense-curl") {
    attacker.modifyDefense(1);
    std::cout << attacker.name << "'s Defense rose!" << std::endl;
  } else if (move.name == "iron-defense") {
    attacker.modifyDefense(2);
    std::cout << attacker.name << "'s Defense rose sharply!" << std::endl;
  } else if (move.name == "calm-mind") {
    attacker.modifySpecialAttack(1);
    attacker.modifySpecialDefense(1);
    std::cout << attacker.name << "'s Special Attack and Special Defense rose!"
              << std::endl;
  } else if (move.name == "leer") {
    defender.modifyDefense(-1);
    std::cout << defender.name << "'s Defense fell!" << std::endl;
  } else if (move.name == "tail-whip") {
    defender.modifyDefense(-1);
    std::cout << defender.name << "'s Defense fell!" << std::endl;
  } else if (move.name == "amnesia") {
    attacker.modifySpecialDefense(2);
    std::cout << attacker.name << "'s Special Defense rose sharply!"
              << std::endl;
  } else if (move.name == "barrier") {
    attacker.modifyDefense(2);
    std::cout << attacker.name << "'s Defense rose sharply!" << std::endl;
  } else if (move.name == "sharpen") {
    attacker.modifyAttack(1);
    std::cout << attacker.name << "'s Attack rose!" << std::endl;
  } else if (move.name == "meditate") {
    attacker.modifyAttack(1);
    std::cout << attacker.name << "'s Attack rose!" << std::endl;
  } else if (move.name == "dragon-dance") {
    attacker.modifyAttack(1);
    attacker.modifySpeed(1);
    std::cout << attacker.name << "'s Attack and Speed rose!" << std::endl;
  } else if (move.name == "nasty-plot") {
    attacker.modifySpecialAttack(2);
    std::cout << attacker.name << "'s Special Attack rose sharply!"
              << std::endl;
  } else {
    std::cout << attacker.name << " used " << move.name
              << ", but it had no stat effect!" << std::endl;
  }
}

void Battle::processWeather() {
  if (currentWeather == WeatherCondition::NONE) {
    return;
  }

  // Display weather effect
  std::cout << "Weather: " << Weather::getWeatherName(currentWeather);
  if (weatherTurnsRemaining > 0) {
    std::cout << " (" << weatherTurnsRemaining << " turns left)";
  }

  // Show current weather boosts
  switch (currentWeather) {
  case WeatherCondition::RAIN:
    std::cout << " [Water +50%, Fire -50%]";
    break;
  case WeatherCondition::SUN:
    std::cout << " [Fire +50%, Water -50%]";
    break;
  case WeatherCondition::SANDSTORM:
    std::cout << " [Sandstorm damage]";
    break;
  case WeatherCondition::HAIL:
    std::cout << " [Hail damage]";
    break;
  default:
    break;
  }
  std::cout << std::endl;

  // Apply weather damage to Pokemon
  if (selectedPokemon && selectedPokemon->isAlive()) {
    if (!Weather::isImmuneToWeatherDamage(currentWeather,
                                          selectedPokemon->types)) {
      int damage =
          Weather::getWeatherDamage(currentWeather, selectedPokemon->hp);
      if (damage > 0) {
        selectedPokemon->takeDamage(damage);
        std::cout << selectedPokemon->name << " is hurt by "
                  << Weather::getWeatherName(currentWeather) << "! (-" << damage
                  << " HP)" << std::endl;
      }
    }
  }

  if (opponentSelectedPokemon && opponentSelectedPokemon->isAlive()) {
    if (!Weather::isImmuneToWeatherDamage(currentWeather,
                                          opponentSelectedPokemon->types)) {
      int damage = Weather::getWeatherDamage(currentWeather,
                                             opponentSelectedPokemon->hp);
      if (damage > 0) {
        opponentSelectedPokemon->takeDamage(damage);
        std::cout << opponentSelectedPokemon->name << " is hurt by "
                  << Weather::getWeatherName(currentWeather) << "! (-" << damage
                  << " HP)" << std::endl;
      }
    }
  }

  // Countdown weather turns
  if (weatherTurnsRemaining > 0) {
    weatherTurnsRemaining--;
    if (weatherTurnsRemaining == 0) {
      std::cout << "The " << Weather::getWeatherName(currentWeather)
                << " stopped." << std::endl;
      currentWeather = WeatherCondition::NONE;
    }
  }
}

void Battle::setWeather(WeatherCondition weather, int turns) {
  currentWeather = weather;
  weatherTurnsRemaining = turns;
  if (weather != WeatherCondition::NONE) {
    std::cout << Weather::getWeatherName(weather) << " started!";

    // Show what boost the weather provides
    switch (weather) {
    case WeatherCondition::RAIN:
      std::cout << " (Water moves boosted 1.5x, Fire moves weakened 0.5x)";
      break;
    case WeatherCondition::SUN:
      std::cout << " (Fire moves boosted 1.5x, Water moves weakened 0.5x)";
      break;
    case WeatherCondition::SANDSTORM:
      std::cout << " (Non Rock/Ground/Steel types take damage each turn)";
      break;
    case WeatherCondition::HAIL:
      std::cout << " (Non Ice types take damage each turn)";
      break;
    default:
      break;
    }
    std::cout << std::endl;
  }
}

void Battle::displayWeather() const {
  if (currentWeather != WeatherCondition::NONE) {
    std::cout << "Current weather: " << Weather::getWeatherName(currentWeather);
    if (weatherTurnsRemaining > 0) {
      std::cout << " (" << weatherTurnsRemaining << " turns remaining)";
    }
    std::cout << std::endl;
  }
}<|MERGE_RESOLUTION|>--- conflicted
+++ resolved
@@ -618,40 +618,33 @@
         int opponentMoveIndex = rand() % opponentSelectedPokemon->moves.size();
         Move opponentMove = opponentSelectedPokemon->moves[opponentMoveIndex];
 
-        // Determine turn order and execute moves
-        if (playerFirst(playerMove, opponentMove)) {
-          executeMove(*selectedPokemon, *opponentSelectedPokemon, playerChoice);
-          if (opponentSelectedPokemon->isAlive()) {
-            executeMove(*opponentSelectedPokemon, *selectedPokemon,
-                        opponentMoveIndex);
-          }
-        } else {
+      // Determine turn order and execute moves
+      if (playerFirst(playerMove, opponentMove)) {
+        executeMove(*selectedPokemon, *opponentSelectedPokemon, playerChoice);
+        if (opponentSelectedPokemon->isAlive()) {
           executeMove(*opponentSelectedPokemon, *selectedPokemon,
                       opponentMoveIndex);
-          if (selectedPokemon->isAlive()) {
-            executeMove(*selectedPokemon, *opponentSelectedPokemon,
-                        playerChoice);
-          }
         }
-<<<<<<< HEAD
-
-        // Display health after moves are executed
-        std::cout << std::endl;
-        if (opponentSelectedPokemon->isAlive()) {
-          displayHealth(*opponentSelectedPokemon);
+      } else {
+        executeMove(*opponentSelectedPokemon, *selectedPokemon,
+                    opponentMoveIndex);
+        if (selectedPokemon->isAlive()) {
+          executeMove(*selectedPokemon, *opponentSelectedPokemon,
+                      playerChoice);
         }
-        if (selectedPokemon->isAlive()) {
-          displayHealth(*selectedPokemon);
-        }
-      }
-    }
-
-    // Handle fainted Pokemon
-    handlePokemonFainted();
-=======
-      }
-      
-      // Always display health after moves, even if fainted
+      }
+
+      // Display health after moves are executed
+      std::cout << std::endl;
+      if (opponentSelectedPokemon->isAlive()) {
+        displayHealth(*opponentSelectedPokemon);
+      }
+      if (selectedPokemon->isAlive()) {
+        displayHealth(*selectedPokemon);
+      }
+    }
+
+    // Always display health after moves, even if fainted
       displayHealth(*opponentSelectedPokemon);
       displayHealth(*selectedPokemon);
     }
@@ -664,7 +657,7 @@
       if (newPokemon) {
         selectedPokemon = newPokemon;
         std::cout << "\nYou send out " << selectedPokemon->name << "!\n";
-        //displayHealth(*selectedPokemon);
+        displayHealth(*selectedPokemon);
       }
     }
 
@@ -676,10 +669,9 @@
         opponentSelectedPokemon = newPokemon;
         std::cout << "\nOpponent sends out " << opponentSelectedPokemon->name
                   << "!\n";
-        //displayHealth(*opponentSelectedPokemon);
-      }
-    }
->>>>>>> 716634e3
+        displayHealth(*opponentSelectedPokemon);
+      }
+    }
   }
 
   // Display battle result
